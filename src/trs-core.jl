--- conflicted
+++ resolved
@@ -167,15 +167,9 @@
     views[i] = v
   end
 
-<<<<<<< HEAD
-  if !isnull(m.preColRange)
-    if !isnull(views[1])
-      views[1] = Nullable(get(m.preColRange)[get(views[1])])
-=======
   if !ismissing(m.preColRange)
     if !ismissing(m.views[1])
       views[1] = m.preColRange[views[1]]
->>>>>>> 272e5a22
     else
       views[1] = m.preColRange
     end
