# This file is part of Jlsca, license is GPLv3, see https://www.gnu.org/licenses/gpl-3.0.en.html
#
# Authors: Cees-Bart Breunesse, Ilya Kizhvatov
# Implements technique described in "Behind the Scene of Side Channel Attacks", Asiacrypt 2013 (see docs/cond_avg.pdf)

export CondAvg

import Base.get

type CondAvg <: Cond
<<<<<<< HEAD
  averages::Vector{Vector{Vector{Float64}}}
  counters::Matrix{UInt64}
=======
  averages::Dict{Int,Dict{Int,Vector{Float64}}}
  counters::Dict{Int,Dict{Int,Int}}
>>>>>>> 2814a7e3
  globcounter::Int
  numberOfAverages::Int
  numberOfCandidates::Int
  worksplit::WorkSplit
  range::Range

  function CondAvg(numberOfAverages::Int, numberOfCandidates::Int)
    averages = Dict{Int,Dict{Int,Vector{Float64}}}()
    counters = Dict{Int,Dict{Int,Int}}()
    worksplit = WorkSplit(numberOfAverages, numberOfCandidates)
    range = getWorkerRange(worksplit)
    @printf("Conditional averaging, handling data range %s\n", range)

    new(averages, counters, 0, numberOfAverages, numberOfCandidates, worksplit, range)
  end
end

function addAverage(c::CondAvg, idx::Int, val::Int, samples::AbstractVector)
  c.counters[idx][val] += 1
  counter::Int = c.counters[idx][val]
  average::Vector{Float64} = c.averages[idx][val]

  for i in eachindex(samples)
    @inbounds average[i] += (samples[i] - average[i]) / counter
  end
end

function add(c::CondAvg, trs::Trace, traceIdx::Int)
  data::AbstractVector = getData(trs, traceIdx)
  samples = Nullable{Vector{trs.sampleType}}()

  if length(data) == 0
    return
  end

  for idx in eachindex(data)
    val = data[idx]

    if !(toVal(c.worksplit, Int(idx), Int(val)) in c.range)
      continue
    end

    if isnull(samples)
     samples = Nullable(getSamples(trs, traceIdx))
     if length(get(samples)) == 0
       return
     end
    end

    if !haskey(c.counters, idx)
     c.counters[idx] = Dict{Int,Int}()
     c.averages[idx] = Dict{Int,Vector{Float64}}()
    end

    if !haskey(c.counters[idx], val)
     c.counters[idx][val] = 0
     c.averages[idx][val] = zeros(Float64, length(get(samples)))
    end

    addAverage(c, idx, Int(val), get(samples))

  end

  c.globcounter += 1

end

function merge(this::CondAvg, other::CondAvg)
  for (idx,dictofavgs) in other.averages
    if !haskey(this.averages, idx)
      this.averages[idx] = dictofavgs
    else
      for (val, avg) in dictofavgs
        if val in keys(this.averages[idx])
          throw(ErrorException("fixme"))
        else
          this.averages[idx][val] = avg
        end
      end
    end
  end

  for (idx,dictofcounts) in other.counters
    if !haskey(this.counters, idx)
      this.counters[idx] = dictofcounts
    else
      for (val, count) in dictofcounts
        if val in keys(this.counters[idx])
          throw(ErrorException("fixme"))
        else
          this.counters[idx][val] = count
        end
      end
    end
  end

end

function get(c::CondAvg)
  if nprocs() > 1
    for worker in workers()
      if worker == c.worksplit.worker
        continue
      else
        other = @fetchfrom worker Main.trs.postProcInstance
        merge(c, other)
      end
    end
  end

  datas = Matrix[]
  averages = Matrix[]

  maxVal = 0
  for k in keys(c.counters)
    maxVal = max(maxVal, findmax(keys(c.counters[k]))[1])
  end

  if maxVal <= 2^8
    dataType = UInt8
  elseif maxVal <= 2^16
    dataType = UInt16
  else
    throw(Exception("Unsupported and not recommended ;)"))
  end

  for k in sort(collect(keys(c.counters)))
    dataSnap = collect(dataType, keys(c.counters[k]))
    sampleSnap = Matrix{Float64}(length(dataSnap), length(first(first(c.averages)[2])[2]))
    for i in 1:length(dataSnap)
      sampleSnap[i,:] = c.averages[k][dataSnap[i]]
    end
    dataSnap = reshape(convert(Array{dataType,1}, dataSnap), length(dataSnap),1)
    push!(datas, dataSnap)
    push!(averages, sampleSnap)
  end

  @printf("\nAveraged %d input traces, %s data type, %s sample type\n", c.globcounter, string(dataType), string(eltype(averages[1])))


  return (datas,averages)
end

getGlobCounter(c::CondAvg) = c.globcounter
getAverages(c::CondAvg) = c.averages
getCounters(c::CondAvg) = c.counters<|MERGE_RESOLUTION|>--- conflicted
+++ resolved
@@ -8,13 +8,8 @@
 import Base.get
 
 type CondAvg <: Cond
-<<<<<<< HEAD
-  averages::Vector{Vector{Vector{Float64}}}
-  counters::Matrix{UInt64}
-=======
   averages::Dict{Int,Dict{Int,Vector{Float64}}}
   counters::Dict{Int,Dict{Int,Int}}
->>>>>>> 2814a7e3
   globcounter::Int
   numberOfAverages::Int
   numberOfCandidates::Int
