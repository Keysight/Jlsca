--- conflicted
+++ resolved
@@ -9,15 +9,10 @@
 import Base.start, Base.done, Base.next
 
 
-<<<<<<< HEAD
-export Trace,readAllTraces,addSamplePass,popSamplePass,addDataPass,setPostProcessor,popDataPass,hasPostProcessor,reset,getCounter
-export start,done,next,endof,setindex!
-=======
 export Trace,readTraces,readTracesDistributed,addSamplePass,popSamplePass,addDataPass,setPostProcessor,popDataPass,hasPostProcessor,reset,getCounter
 export start,done,next,endof,setindex!
 
 abstract Trace
->>>>>>> 2814a7e3
 
 # overloading these to implement an iterator
 start(trs::Trace) = 1
@@ -25,46 +20,17 @@
 next(trs::Trace, idx) = (trs[idx], idx+1)
 endof(trs::Trace) = length(trs)
 
-<<<<<<< HEAD
-# gets a single trace from a list of traces, runs all the data and sample passes, adds it through the post processor, and returns the result
-function getindex(trs::Trace, idx)
-  data = readData(trs, idx)
-  samples = nothing
-=======
 function getData(trs::Trace, idx)
   data = readData(trs, idx)
->>>>>>> 2814a7e3
 
   # run all the passes over the data
   for fn in trs.dataPasses
     data = fn(data)
-<<<<<<< HEAD
-    if data == nothing
-      (data, trace) = (nothing,nothing)
-=======
     if length(data) == 0
->>>>>>> 2814a7e3
       break
     end
   end
 
-<<<<<<< HEAD
-  if data != nothing
-    samples = readSamples(trs, idx)
-    # run all the passes over the trace
-    for fn in trs.passes
-     samples = fn(samples)
-     if samples == nothing
-       (data,samples) = (nothing,nothing)
-       break
-     end
-    end
-  end
-
-  return (data, samples)
-end
-
-=======
   return data
 end
 
@@ -99,7 +65,6 @@
   return (data, samples)
 end
 
->>>>>>> 2814a7e3
 function setindex!(trs::Trace, t::Tuple{Vector,Vector}, idx::Int)
   (data, samples) = t
   writeData(trs, idx, data)
@@ -192,10 +157,6 @@
   readCount = 0
   allSamples = nothing
   allData = nothing
-<<<<<<< HEAD
-  once = true
-=======
->>>>>>> 2814a7e3
   eof = false
   local data, samples, dataLength, sampleLength
 
@@ -204,69 +165,6 @@
   end
 
   for idx in traceOffset:(traceOffset + traceLength - 1)
-<<<<<<< HEAD
-    try
-      (data, samples) = trs[idx]
-    catch e
-      if isa(e, EOFError)
-        @printf("EOF after reading %d traces ..\n", readCount)
-        eof = true
-        break
-      else
-        rethrow(e)
-      end
-    end
-
-    # next trace if a pass ditched this trace
-    if data == nothing || samples == nothing
-      continue
-    end
-
-    # add it to post processing (i.e conditional averaging) if present
-    if trs.postProcType != Union
-      if trs.postProcInstance == Union
-        if trs.postProcArguments != nothing
-          trs.postProcInstance = trs.postProcType(length(data), length(samples), trs.postProcArguments...)
-        else
-          trs.postProcInstance = trs.postProcType(length(data), length(samples))
-        end
-      end
-      add(trs.postProcInstance, data, samples, idx)
-    end
-
-    if once && verbose
-      once = false
-      @printf("Input traces (after %d data and %d sample passes):\n", length(trs.dataPasses), length(trs.passes))
-      if !pipe(trs)
-        @printf("traces:      %d:%d\n", traceOffset, traceOffset+traceLength-1)
-      end
-      @printf("#samples:    %d\n", length(samples))
-      @printf("sample type: %s\n", eltype(samples))
-      @printf("#data bytes: %d\n", length(data))
-      @printf("post proc:   %s\n", trs.postProcType == Union ? "no" : string(trs.postProcType))
-      @printf("\n")
-    end
-
-    if trs.postProcType == Union
-      # no post processor
-
-      if allSamples == nothing || allData == nothing
-          # first time, so allocate
-          sampleLength = length(samples)
-          dataLength = length(data)
-          if isa(samples, BitVector)
-            # bit vectors are 8 times better than Vectors of bools since bit vectors are packed
-            allSamples = BitVector(sampleLength * traceLength)
-          else
-            allSamples = Vector{eltype(samples)}(sampleLength * traceLength)
-          end
-          allData = Vector{eltype(data)}(dataLength * traceLength)
-      end
-
-      allSamples[readCount*sampleLength+1:readCount*sampleLength+sampleLength] = samples
-      allData[readCount*dataLength+1:readCount*dataLength+dataLength] = data
-    end
-=======
     (data, samples) = trs[idx]
 
     if length(data) == 0 || length(samples) == 0
@@ -288,7 +186,6 @@
 
     allSamples[readCount*sampleLength+1:readCount*sampleLength+sampleLength] = samples
     allData[readCount*dataLength+1:readCount*dataLength+dataLength] = data
->>>>>>> 2814a7e3
 
     # valid trace, bump read counter
     readCount += 1
@@ -300,21 +197,6 @@
 
   trs.tracesReturned += readCount
 
-<<<<<<< HEAD
-  if trs.postProcType != Union
-    # return the post processing result
-    (allData, allSamples) = get(trs.postProcInstance)
-  else
-    # resize & reshape that shit depending on the readCount
-    resize!(allData, (dataLength*readCount))
-    resize!(allSamples, (sampleLength*readCount))
-
-    allData = reshape(allData, (dataLength, readCount))'
-    allSamples = reshape(allSamples, (sampleLength, readCount))'
-  end
-
-  return (allData, allSamples, eof)
-=======
   # resize & reshape that shit depending on the readCount
   resize!(allData, (dataLength*readCount))
   resize!(allSamples, (sampleLength*readCount))
@@ -380,5 +262,4 @@
 
   return (allData, allSamples, true)
 
->>>>>>> 2814a7e3
 end