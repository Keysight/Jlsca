# This file is part of Jlsca, license is GPLv3, see https://www.gnu.org/licenses/gpl-3.0.en.html
#
# Author: Cees-Bart Breunesse

include("aes.jl")
include("trs.jl")
include("sca-leakages.jl")

using Trs
using Aes
using ProgressMeter

const random = false
const nrOfTraces = 500
# random per trace
<<<<<<< HEAD
const prenoise = 100
# random per trace set
const postnoise = 100
=======
const prenoise = 10000
# random per trace set
const postnoise = 10000
>>>>>>> 2814a7e3

if random
  testvec128 = hex2bytes("000102030405060708090a0b0c0d0e0f")
  testvec192 = hex2bytes("000102030405060708090a0b0c0d0e0f1011121314151617")
  testvec256 = hex2bytes("000102030405060708090a0b0c0d0e0f101112131415161718191a1b1c1d1e1f")
else
  testvec128 = [UInt8(rand(0:255)) for i in 1:16]
  testvec192 = [UInt8(rand(0:255)) for i in 1:24]
  testvec256 = [UInt8(rand(0:255)) for i in 1:32]
end

function leak!(buf, str, state)
    # don't leak the actual key schedule
    if !endswith(str, "k_sch")
    # if endswith(str, "m_col")
        write(buf, vec(state))
        write(buf, hw(state))
        # write(buf, hw32(state))
    end

    return state
end

function simulateCipher128()
    simulate(nrOfTraces, testvec128, Cipher)
end

function inputgenMC()
    r = rand(1:4)
    return [(i in [o for o in r:4:16] ? UInt8(rand(0:255)) : 0x0) for i in 1:16]
end

function simulateCipher128MC()
    simulate(nrOfTraces, testvec128, Cipher, inputgenMC, "mc")
end

function simulateInvCipher128MC()
    simulate(nrOfTraces, testvec128, InvCipher, inputgenMC, "mc")
end

function simulateEqInvCipher128MC()
    simulate(nrOfTraces, testvec128, EqInvCipher, inputgenMC, "mc")
end

function simulateCipher192()
    simulate(nrOfTraces, testvec192, Cipher)
end

function simulateCipher256()
    simulate(nrOfTraces, testvec256, Cipher)
end

function simulateInvCipher128()
    simulate(nrOfTraces, testvec128, InvCipher)
end

function simulateInvCipher192()
    simulate(nrOfTraces, testvec192, InvCipher)
end

function simulateInvCipher256()
    simulate(nrOfTraces, testvec256, InvCipher)
end

function simulateEqInvCipher128()
    simulate(nrOfTraces, testvec128, EqInvCipher)
end

function simulateEqInvCipher192()
    simulate(nrOfTraces, testvec192, EqInvCipher)
end

function simulateEqInvCipher256()
    simulate(nrOfTraces, testvec256, EqInvCipher)
end

function simulate(nrOfTraces, key, cipher, inputgen=() -> [UInt8(rand(0:255)) for i in 1:16], mc="sb")
    kl = length(key)
    if cipher == Cipher || cipher == InvCipher
        keyexpansion = KeyExpansion
    else
        keyexpansion = EqInvKeyExpansion
    end

    w = keyexpansion(key, keylength2Nr(kl), div(kl,4))

    samplesBuf = IOBuffer()

    nrOfSamples = 0
    samples = Union
    data = Union

    if cipher == Cipher
        mode = "ciph"
    elseif cipher == InvCipher
        mode = "invciph"
    elseif cipher == EqInvCipher
        mode = "eqinvciph"
    end

    local trs

<<<<<<< HEAD
    for i in 1:nrOfTraces
=======
    @showprogress for i in 1:nrOfTraces
>>>>>>> 2814a7e3
        input = inputgen()
        rng = MersenneTwister(1)
				write(samplesBuf, [UInt8(rand(0:255)) for i in 1:prenoise])
        output = cipher(input, w, (x,y)->leak!(samplesBuf,x,y))
        write(samplesBuf, [UInt8(rand(rng, 0:255)) for i in 1:postnoise])

        if nrOfSamples == 0
            nrOfSamples = position(samplesBuf)
            filename = @sprintf("aes%d_%s_%s_%s.trs", kl*8, mc, mode, bytes2hex(key))
            trs = InspectorTrace(filename, 32, UInt8, nrOfSamples)
        else
            # sanity check
            if position(samplesBuf) != nrOfSamples
                @printf("WOWOOWOOOO!!! Cipher returns non-constant #samples/run\n")
                return
            end
        end

        trs[i] = ([input;output], takebuf_array(samplesBuf))

    end

    close(trs)
end

simulateCipher128MC()
simulateInvCipher128MC()
simulateEqInvCipher128MC()
simulateCipher128()
simulateCipher192()
simulateCipher256()
simulateInvCipher128()
simulateInvCipher192()
simulateInvCipher256()
simulateEqInvCipher128()
simulateEqInvCipher192()
simulateEqInvCipher256()<|MERGE_RESOLUTION|>--- conflicted
+++ resolved
@@ -13,15 +13,9 @@
 const random = false
 const nrOfTraces = 500
 # random per trace
-<<<<<<< HEAD
-const prenoise = 100
-# random per trace set
-const postnoise = 100
-=======
 const prenoise = 10000
 # random per trace set
 const postnoise = 10000
->>>>>>> 2814a7e3
 
 if random
   testvec128 = hex2bytes("000102030405060708090a0b0c0d0e0f")
@@ -124,11 +118,7 @@
 
     local trs
 
-<<<<<<< HEAD
-    for i in 1:nrOfTraces
-=======
     @showprogress for i in 1:nrOfTraces
->>>>>>> 2814a7e3
         input = inputgen()
         rng = MersenneTwister(1)
 				write(samplesBuf, [UInt8(rand(0:255)) for i in 1:prenoise])
