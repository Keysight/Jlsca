# This file is part of Jlsca, license is GPLv3, see https://www.gnu.org/licenses/gpl-3.0.en.html
#
# Author: Cees-Bart Breunesse

using Dpa
using Lra
using Trs

export Attack,Analysis,LRA,DPA
export analysis,attack
export sca
export scatask
export Status
export printParameters,getParameters
export Direction,Phase
export getNumberOfCandidates

abstract Analysis

# two types of analysis methods: DPA and LRA
type DPA <: Analysis
  statistic::Function
  leakageFunctions::Vector{Function}
  postProcess::Vector{Function}

  function DPA()
    return new(cor, [hw], [abs])
  end
end

type LRA <: Analysis
  basisModel::Function
  postProcess::Vector{Function}

  function LRA(basisModel)
    return new(basisModel, [])
  end

  function LRA()
    return new(basisModelSingleBits, [])
  end
end

function printParameters(a::LRA)
  @printf("basismodel: %s\n", a.basisModel)
end

function printParameters(a::DPA)
  @printf("statistic:  %s\n", a.statistic)
  @printf("leakages:   %s\n", a.leakageFunctions)
end

abstract Attack

# currently supported: LRA and DPA

# (mostly) running a CPA attack, but is not called CPA because it's not necessarly using correlation. You can plug another function in the DPA type "statistic" field. But anyway, it's mostly CPA.
function attack(a::DPA, data, samples, keyByteOffsets::Vector{Int}, dataFunction::Function, dataFunctionReturnType::DataType=UInt8, kbvals=collect(UInt8, 0:255))
  @time C = dpa(data, samples, keyByteOffsets, dataFunction, a.leakageFunctions, a.statistic, kbvals, dataFunctionReturnType, UInt8)

  return (C, length(keyByteOffsets), length(a.leakageFunctions), length(kbvals))
end

# running an LRA attack (I know this is also a DPA attack, I know, but it's a completely different beast from correlation, mia, or difference of means)
function attack(a::LRA, data, samples, keyByteOffsets::Vector{Int}, dataFunction::Function, dataFunctionReturnType::DataType=UInt8, kbvals=collect(UInt8, 0:255))
  @time C = lra(data, samples, keyByteOffsets, dataFunction, a.basisModel, kbvals)

  return (C, length(keyByteOffsets), 1, length(kbvals))
end

# does the attack & analysis per xxx traces, should be called from an scatask
function analysis(params::Attack, phase::Enum, trs::Trace, firstTrace::Int, numberOfTraces::Int, targetFunction::Function, targetFunctionType::Type, kbVals::Vector{UInt8}, keyByteOffsets::Vector{Int})
    local scoresAndOffsets

    if !isnull(params.updateInterval) && !hasPostProcessor(trs)
        @printf("WARNING: update interval only supported for conditionally averaged traces, option ignored\n")
        updateInterval = Nullable()
    end

    offset = firstTrace
    stepSize = min(numberOfTraces, get(params.updateInterval, numberOfTraces))

    eof = false

    for offset in firstTrace:stepSize:numberOfTraces
      if eof
        break
      end

      # read traces
<<<<<<< HEAD
      (data, samples, eof) = @time readAllTraces(trs, offset, min(stepSize, numberOfTraces - offset + 1))
=======
      (data, samples, eof) = @time readTraces(trs, offset, min(stepSize, numberOfTraces - offset + 1))
>>>>>>> 2814a7e3

      if data == nothing || samples == nothing
        scores = nothing
        break
      end

      scoresAndOffsets = nothing

      if isa(samples[1], Array)
          length(samples) == length(keyByteOffsets) || throw(ErrorException("attack implementation broken"))

          for l in 1:length(keyByteOffsets)
            @printf("%s on samples shape %s and data shape %s\n", string(typeof(params.analysis).name.name), size(samples[l]), size(data[l]))
            if size(samples[l])[2] == 0
              @printf("no samples!\n")
              scores = nothing
              continue
            end

            # run the attack
            (C, nrKeyBytes, nrLeakageFunctions, nrKbVals) = attack(params.analysis, data[l], samples[l], [keyByteOffsets[l]], targetFunction, targetFunctionType, kbVals)

            # nop the nans
            C[isnan(C)] = 0

            if scoresAndOffsets == nothing
              scoresAndOffsets = allocateScoresAndOffsets(nrLeakageFunctions, length(kbVals), length(keyByteOffsets))
            end

            # get the scores for all leakage functions
            getScoresAndOffsets!(scoresAndOffsets, C, 1, l, nrLeakageFunctions, params.analysis.postProcess, nrKbVals)
          end
      else
<<<<<<< HEAD
        @printf("%s on samples shape %s and data shape %s\n", string(typeof(params.analysis).name.name), size(samples), size(data))
=======
        @printf("%s on %s samples shape %s and %s data shape %s\n", string(typeof(params.analysis).name.name), eltype(samples), size(samples), eltype(data), size(data))
>>>>>>> 2814a7e3
        if size(samples)[2] == 0
          @printf("no samples!\n")
          scores = nothing
          break
        end
<<<<<<< HEAD

        # run the attack
        (C, nrKeyBytes, nrLeakageFunctions, nrKbVals) = attack(params.analysis, data, samples, keyByteOffsets, targetFunction, targetFunctionType, kbVals)

        # nop the nans
        C[isnan(C)] = 0

        if scoresAndOffsets == nothing
          scoresAndOffsets = allocateScoresAndOffsets(nrLeakageFunctions, length(kbVals), length(keyByteOffsets))
        end

        for l in 1:length(keyByteOffsets)
          # get the scores for all leakage functions
          getScoresAndOffsets!(scoresAndOffsets, C, l, l, nrLeakageFunctions, params.analysis.postProcess, nrKbVals)
        end
      end

=======

        # run the attack
        (C, nrKeyBytes, nrLeakageFunctions, nrKbVals) = attack(params.analysis, data, samples, keyByteOffsets, targetFunction, targetFunctionType, kbVals)

        # nop the nans
        C[isnan(C)] = 0

        if scoresAndOffsets == nothing
          scoresAndOffsets = allocateScoresAndOffsets(nrLeakageFunctions, length(kbVals), length(keyByteOffsets))
        end

        for l in 1:length(keyByteOffsets)
          # get the scores for all leakage functions
          getScoresAndOffsets!(scoresAndOffsets, C, l, l, nrLeakageFunctions, params.analysis.postProcess, nrKbVals)
        end
      end

>>>>>>> 2814a7e3
      if scoresAndOffsets != nothing
        # let somebody do something with the scores for these traces
        produce(INTERMEDIATESCORES, (scoresAndOffsets, getCounter(trs), size(C)[1], length(keyByteOffsets), keyByteOffsets, !isnull(params.knownKey) ? getCorrectRoundKeyMaterial(params, phase) : Nullable()))
      end
    end

    # reset the state of trace post processor (conditional averager)
    reset(trs)

    if scoresAndOffsets != nothing
      # return the final combined scores to scatask
      scores = getCombinedScores(scoresAndOffsets)
    else
      throw(ErrorException("no samples"))
    end

    return scores
end

@enum Direction FORWARD=1 BACKWARD=2
@enum Phase PHASE1 PHASE2 PHASE3 PHASE4 PHASE5 PHASE6
@enum Status FINISHED PHASERESULT INTERMEDIATESCORES INTERMEDIATESCORESANDOFFSETS INTERMEDIATECORRELATION

# generic sca function, this one is called in all the unit tests and the main functions
function sca(trs::Trace, params::Attack, firstTrace=1, numberOfTraces=length(trs), printSubs=false)
  @printf("\nJlsca running in Julia version: %s, %d processes/%d workers\n\n", VERSION, nprocs(), nworkers())

  printParameters(params)

  local key
  local status = nothing
  local phaseInput = params.phaseInput

  if length(params.phases) == 0
    params.phases = getPhases(params)
  end

  if !isnull(params.outputkka) && !isnull(params.knownKey)
    # kkaFilename = @sprintf("%s.kka_%s.csv", trs.filename, toShortString(params))
    kkaFilename = get(params.outputkka)
    truncate(kkaFilename)
  end

  finished = false

  for phase in params.phases
    if finished
      break
    end

    @printf("\nphase: %s\n\n", phase)

    # function scatask is overloaded for the params type
    t::Task = @task scatask(trs, params, firstTrace, numberOfTraces, phase, phaseInput)

    try
      # iterate through whatever scatask is producing
      for (status, statusData) in t
        if status == FINISHED
          finished = true
          key = statusData
          if key != nothing
            @printf("recovered key: %s\n", bytes2hex(key))
            if !isnull(params.knownKey)
              @printf("knownkey match: %s\n", string(key == get(params.knownKey)))
            end
          end
        elseif status == INTERMEDIATESCORES
          (scoresAndOffsets, numberOfTraces2, numberOfSamples, dataWidth, keyOffsets, knownKey) = statusData
          printScores(scoresAndOffsets, dataWidth, keyOffsets, numberOfTraces2, numberOfSamples, (+), knownKey, false,  5)

          if !isnull(params.outputkka) && !isnull(params.knownKey)
            add2kka(scoresAndOffsets, dataWidth, keyOffsets, numberOfTraces2, numberOfSamples, get(knownKey), kkaFilename)
          end
        elseif status == PHASERESULT
          phaseInput = statusData
          if !isnull(phaseInput)
            @printf("next phase input: %s\n", bytes2hex(get(phaseInput)))
          end
        else
          @printf("WARNING: don't know how to handle %s produced by scatask for %s\n", string(status), string(params))
        end
      end
    catch e
      if t.exception != nothing
        @printf("Task blew up: %s", t.exception)
        Base.show_backtrace(STDOUT, t.backtrace)
        @printf("\n")
      end
      rethrow(e)
    end
  end

  if !isnull(params.outputkka) && !isnull(params.knownKey)
    @printf("KKA output in %s\n", get(params.outputkka))
  end

  if status == FINISHED
    # tests rely on the recovered key being returned
    return key
  end
end


# fills the attack parameters with data from the file name
function getParameters(filename::AbstractString, direction::Direction)
  local params::Attack

  m = match(r"aes([0-9]+)_(..)_([^_]*)_([a-zA-Z0-9]*)", filename)
  if m != nothing
    if m.captures[2] == "sb"
      params = AesSboxAttack()
    elseif m.captures[2] == "mc"
      params = AesMCAttack()
    end
    params.keyLength::AesKeyLength = div(parse(m.captures[1]),8)
    modeStr = m.captures[3]
    if modeStr == "ciph"
      params.mode = CIPHER
    elseif modeStr == "invciph"
      params.mode = INVCIPHER
    elseif modeStr == "eqinvciph"
      params.mode = EQINVCIPHER
    end

    params.knownKey = hex2bytes(m.captures[4])
    params.keyByteOffsets = collect(1:16)
    params.direction = direction
    if direction == FORWARD
      params.dataOffset = 1
    else
      params.dataOffset = 17
    end
    return params
  end

  m = match(r"([t]{0,1}des[1-3]{0,1})_([^_]*)_([a-zA-Z0-9]*)", filename)
  if m != nothing
    params = DesSboxAttack()
    params.analysis = DPA()
    params.analysis.leakageFunctions = [bit0, bit1, bit2, bit3]
    modeStr = m.captures[1]
    if modeStr == "des"
      params.mode = DES
    elseif modeStr == "tdes1"
      params.mode = TDES1
    elseif modeStr == "tdes2"
      params.mode = TDES2
    elseif modeStr == "tdes3"
      params.mode = TDES3
    end

    params.encrypt = (m.captures[2] == "enc" ? true : false)

    params.knownKey = hex2bytes(m.captures[3])
    params.direction = direction
    if direction == FORWARD
      params.dataOffset = 1
    else
      params.dataOffset = 9
    end
    return params
  end

end<|MERGE_RESOLUTION|>--- conflicted
+++ resolved
@@ -88,11 +88,7 @@
       end
 
       # read traces
-<<<<<<< HEAD
-      (data, samples, eof) = @time readAllTraces(trs, offset, min(stepSize, numberOfTraces - offset + 1))
-=======
       (data, samples, eof) = @time readTraces(trs, offset, min(stepSize, numberOfTraces - offset + 1))
->>>>>>> 2814a7e3
 
       if data == nothing || samples == nothing
         scores = nothing
@@ -126,17 +122,12 @@
             getScoresAndOffsets!(scoresAndOffsets, C, 1, l, nrLeakageFunctions, params.analysis.postProcess, nrKbVals)
           end
       else
-<<<<<<< HEAD
-        @printf("%s on samples shape %s and data shape %s\n", string(typeof(params.analysis).name.name), size(samples), size(data))
-=======
         @printf("%s on %s samples shape %s and %s data shape %s\n", string(typeof(params.analysis).name.name), eltype(samples), size(samples), eltype(data), size(data))
->>>>>>> 2814a7e3
         if size(samples)[2] == 0
           @printf("no samples!\n")
           scores = nothing
           break
         end
-<<<<<<< HEAD
 
         # run the attack
         (C, nrKeyBytes, nrLeakageFunctions, nrKbVals) = attack(params.analysis, data, samples, keyByteOffsets, targetFunction, targetFunctionType, kbVals)
@@ -154,25 +145,6 @@
         end
       end
 
-=======
-
-        # run the attack
-        (C, nrKeyBytes, nrLeakageFunctions, nrKbVals) = attack(params.analysis, data, samples, keyByteOffsets, targetFunction, targetFunctionType, kbVals)
-
-        # nop the nans
-        C[isnan(C)] = 0
-
-        if scoresAndOffsets == nothing
-          scoresAndOffsets = allocateScoresAndOffsets(nrLeakageFunctions, length(kbVals), length(keyByteOffsets))
-        end
-
-        for l in 1:length(keyByteOffsets)
-          # get the scores for all leakage functions
-          getScoresAndOffsets!(scoresAndOffsets, C, l, l, nrLeakageFunctions, params.analysis.postProcess, nrKbVals)
-        end
-      end
-
->>>>>>> 2814a7e3
       if scoresAndOffsets != nothing
         # let somebody do something with the scores for these traces
         produce(INTERMEDIATESCORES, (scoresAndOffsets, getCounter(trs), size(C)[1], length(keyByteOffsets), keyByteOffsets, !isnull(params.knownKey) ? getCorrectRoundKeyMaterial(params, phase) : Nullable()))
